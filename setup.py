"""Config for PyPI."""

from setuptools import find_packages
from setuptools import setup


setup(
    author='Kyle P. Johnson',
    author_email='kyle@kyle-p-johnson.com',
    classifiers=[
        'Intended Audience :: Education',
        'Intended Audience :: Science/Research',
        'License :: OSI Approved :: MIT License',
        'Natural Language :: Chinese (Traditional)',
        'Natural Language :: English',
        'Natural Language :: Greek',
        'Natural Language :: Latin',
        'Operating System :: POSIX',
        'Programming Language :: Python :: 3.5',
        'Topic :: Scientific/Engineering :: Artificial Intelligence',
        'Topic :: Text Processing',
        'Topic :: Text Processing :: General',
        'Topic :: Text Processing :: Linguistic',
    ],
    description='NLP for the ancient world',
    install_requires=['nltk',
                      'gitpython',
                      'regex',
                      'whoosh',
                      'fuzzywuzzy',
<<<<<<< HEAD
                      'python-Levenshtein'
                      ],
=======
                      'python-Levenshtein'],
>>>>>>> dbc2aae4
    keywords=['nlp', 'nltk', 'greek', 'latin'],
    license='MIT',
    long_description="The Classical Language Toolkit (CLTK) is a framework for natural language processing for Classical languages.",  # pylint: disable=C0301
    name='cltk',
    packages=find_packages(),
    url='https://github.com/cltk/cltk',
    version='0.1.32',
    zip_safe=True,
    test_suite='cltk.tests.test_cltk',
)<|MERGE_RESOLUTION|>--- conflicted
+++ resolved
@@ -28,12 +28,7 @@
                       'regex',
                       'whoosh',
                       'fuzzywuzzy',
-<<<<<<< HEAD
-                      'python-Levenshtein'
-                      ],
-=======
                       'python-Levenshtein'],
->>>>>>> dbc2aae4
     keywords=['nlp', 'nltk', 'greek', 'latin'],
     license='MIT',
     long_description="The Classical Language Toolkit (CLTK) is a framework for natural language processing for Classical languages.",  # pylint: disable=C0301
