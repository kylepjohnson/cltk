--- conflicted
+++ resolved
@@ -11,10 +11,7 @@
 from cltk.phonology.middle_english.transcription import Word as word_me
 from cltk.phonology.akkadian import stress as AkkadianStress
 from cltk.phonology.old_norse import transcription as ont
-<<<<<<< HEAD
 from cltk.phonology.gothic import transcription as gothic
-=======
->>>>>>> 1c49ecd6
 from cltk.phonology import utils as ut
 import unittest
 
@@ -491,7 +488,6 @@
                  "tvaː ɛr ɛːtːir ɛru fraː kɔmnar adam ɔk ɛvu ɔk fjœlɣaðist θɛira kynsloːð ɔk drɛivðist um hɛim alːan]"
         self.assertEqual(target, transcribed_sentence)
 
-<<<<<<< HEAD
     def test_gothic_transcriber(self):
         example_sentence = "Anastodeins aiwaggeljons Iesuis Xristaus sunaus gudis."
 
@@ -500,7 +496,7 @@
         transcribed_sentence = tr.main(example_sentence)
         target = "[anastɔdɛins aiwagːɛljɔns iɛsuis ksristaus sunaus gudis]"
         self.assertEqual(target, transcribed_sentence)
-=======
+        
     def test_utils(self):
         # definition of a Vowel
         a = ut.Vowel("open", "front", False, "short", "a")
@@ -725,7 +721,6 @@
 
         # pattern3 = ru3.ipa_to_regular_expression(PHONOLOGY)
         # print(ut.Rule.from_regular_expression(pattern3, ru3.temp_sound.ipar, IPA_class))
->>>>>>> 1c49ecd6
 
 
 if __name__ == '__main__':
