"""
Sources:
- https://en.wikipedia.org/wiki/Old_English_phonology
- https://ealdaenglisc.wordpress.com/old-english-lessons/lesson-0-alphabet-and-pronunciation/
"""

from cltk.phonology.orthophonology import *

__author__ = ["John Stewart <johnstewart@aya.yale.edu>"]


### The Consonants

# nasals
m  = Consonant(Place.bilabial, Manner.nasal, Voiced.pos, 'm')
n  = Consonant(Place.alveolar, Manner.nasal, Voiced.pos, 'n')
n0 = Consonant(Place.alveolar, Manner.nasal, Voiced.neg, 'n̥')
ng = Consonant(Place.velar, Manner.nasal, Voiced.pos, 'ŋ')

# plosives
p  = Consonant(Place.bilabial, Manner.stop, Voiced.neg, 'p')
b  = Consonant(Place.bilabial, Manner.stop, Voiced.pos, 'b')
t  = Consonant(Place.alveolar, Manner.stop, Voiced.neg, 't')
d  = Consonant(Place.alveolar, Manner.stop, Voiced.pos, 'd')
k  = Consonant(Place.velar, Manner.stop, Voiced.neg, 'k')
g  = Consonant(Place.velar, Manner.stop, Voiced.pos, 'g')

# affricates
tsh = Consonant(Place.post_alveolar, Manner.affricate, Voiced.neg, 't͡ʃ')
dsh = Consonant(Place.post_alveolar, Manner.affricate, Voiced.pos, 'd͡ʒ')

# fricatives
f  = Consonant(Place.bilabial, Manner.fricative, Voiced.neg, 'f')
v  = Consonant(Place.bilabial, Manner.fricative, Voiced.pos, 'v')
th = Consonant(Place.dental, Manner.fricative, Voiced.neg, 'θ')
dh = Consonant(Place.dental, Manner.fricative, Voiced.pos, 'ð')
s  = Consonant(Place.alveolar, Manner.fricative, Voiced.neg, 's')
z  = Consonant(Place.alveolar, Manner.fricative, Voiced.pos, 'z')
sh = Consonant(Place.post_alveolar, Manner.fricative, Voiced.neg, 'ʃ')
ch = Consonant(Place.palatal, Manner.fricative, Voiced.neg, 'ç')
x  = Consonant(Place.velar, Manner.fricative, Voiced.neg, 'x')
y  = Consonant(Place.velar, Manner.fricative, Voiced.pos, 'ɣ')
h  = Consonant(Place.glottal, Manner.fricative, Voiced.neg, 'h')

# approximants
l  = Consonant(Place.alveolar, Manner.approximant, Voiced.pos, 'l')
l0 = Consonant(Place.alveolar, Manner.approximant, Voiced.neg, 'l̥')
j  = Consonant(Place.palatal, Manner.approximant, Voiced.pos, 'j')
w  = Consonant(Place.velar, Manner.approximant, Voiced.pos, 'w')
w0 = Consonant(Place.velar, Manner.approximant, Voiced.neg, 'w')

# rhotics
r  = Consonant(Place.alveolar, Manner.approximant, Voiced.pos, 'r')
r0 = Consonant(Place.alveolar, Manner.approximant, Voiced.neg, 'r̥')	


### The Vowels

# monophongs
i  = Vowel(Height.close, Backness.front, Roundedness.neg, Length.short, 'i')
i_long = i.lengthen()
y  = Vowel(Height.close, Backness.front, Roundedness.pos, Length.short, 'y')
y_long = y.lengthen()
u  = Vowel(Height.close, Backness.back, Roundedness.pos, Length.short, 'u')
u_long = u.lengthen()
e  = Vowel(Height.mid, Backness.front, Roundedness.neg, Length.short, 'e')
e_long = e.lengthen()
oe = Vowel(Height.mid, Backness.front, Roundedness.pos, Length.short, 'ø')
oe_long = oe.lengthen()
o  = Vowel(Height.mid, Backness.back, Roundedness.pos, Length.short, 'o')
o_long = o.lengthen()
ae = Vowel(Height.open, Backness.front, Roundedness.neg, Length.short, 'æ')
ae_long = ae.lengthen()
a  = Vowel(Height.open, Backness.back, Roundedness.neg, Length.short, 'ɑ')
a_long = a.lengthen()

# diphthongs
aea = ae + a
ae_long_a = ae_long + a
eo = e + o
e_long_o = e_long + o
iu = i + u
i_long_u = i_long + u


consonants = [
	m, n, n0, ng,
	p, b, t, d, k, g,
	tsh, dsh,
	f, v, th, dh, s, z, sh, ch, x, y, h,
	l, l0, j, w, w0,
	r, r0
]

vowels = [
	i, i_long, y, y_long, u, u_long,
	e, e_long, oe, oe_long, o, o_long,
	ae, ae_long, a, a_long
]

diphthongs = [
	aea, ae_long_a, eo, e_long_o, iu, i_long_u
]

sound_inventory = consonants + vowels + diphthongs

# these are the UNCONDITIONED sounds of the letters.
alphabet = {
	'a' : a,
	'ā' : a_long,
	'æ' : ae,
	'ǣ' : ae_long,
	'b' : b,
	'c' : k,
	'ċ' : tsh,
	'd' : d,
	'ð' : dh,
	'e' : e,
	'ē' : e_long,
	'f' : f,
	'g' : g,
	'ġ' : j,
	'h' : h,
	'i' : i,
	'ī' : i_long,
	'l' : l,
	'm' : m,
	'n' : n,
	'o' : o,
	'ō' : o_long,
	'p' : p,
	'r' : r,
	's' : s,
	't' : t,
	'u' : u,
	'ū' : u_long,
	'w' : w,
	'x' : x,
	'y' : y,
	'ȳ' : y_long,
	'þ' : th
}

diphthongs_ipa = {
	'ea' : aea,
	'ēa' : ae_long_a,
	'ie' : i,
	'īe' : i_long,
	'eo' : eo,
	'ēo' : e_long_o,
	'io' : iu,
	'īo' : i_long_u
}

digraphs_ipa = {
	'cg' : dsh,
	'ng' : ng,
	'sc' : sh
}

oe = Orthophonology(sound_inventory, alphabet, diphthongs_ipa, digraphs_ipa)

<<<<<<< HEAD
# intervocalic fricatives are voiced
oe.add_rule( f // s // th >> Voiced.pos | Consonantal.neg - Consonantal.neg )


# /k/ is palatized in specific environments
# but not in front of /ae/

#oe.add_rule( k >> k | ANY - ae )
=======
# Some intervocalic fricatives are voiced
oe.add_rule(f // s // th >> Voiced.pos | Consonantal.neg - Consonantal.neg)

# /k/ is palatized in specific environments
# but not before /ae/
oe.add_rule( k >> k | ANY - ae)

>>>>>>> 80eb2d65
oe << PhonologicalRule(
	condition = lambda before, target, after:
		target == k and
		(after != ae) and 
		(Backness.front <= after or \
			(i == before and (after is None or not Backness.back <= after))),
	action = lambda _: tsh)

# palatization of /g/
oe << PhonologicalRule(
	condition = lambda before, target, after:
		g == target and
		(Backness.front <= after or (Backness.front <= before and not (Backness.back <= after))),
	action = lambda _ : j)

oe.rules.extend([
	# /g/ is fricativized when intervocalic
	g >> y | Consonantal.neg - Consonantal.neg,
	g >> y | Voiced.pos - Voiced.pos,

	# word-initial h is just /h/
	h >> h | W - ANY,

	# /h/ is palatized after a front vowel
	h >> ch | Backness.front - ANY,

	# elsewhere for h
	h >> x,

	# 'sc' is *not* a digraph after a back vowel
	sh >> [s, k] | Backness.back - ANY,

	# certain dipthongs are digraphs marking palatization after palatized consonants
	aea // eo // iu >> e | Place.palatal - ANY
	])



OldEnglishOrthophonology = oe

<|MERGE_RESOLUTION|>--- conflicted
+++ resolved
@@ -1,220 +1,211 @@
-"""
-Sources:
-- https://en.wikipedia.org/wiki/Old_English_phonology
-- https://ealdaenglisc.wordpress.com/old-english-lessons/lesson-0-alphabet-and-pronunciation/
-"""
-
-from cltk.phonology.orthophonology import *
-
-__author__ = ["John Stewart <johnstewart@aya.yale.edu>"]
-
-
-### The Consonants
-
-# nasals
-m  = Consonant(Place.bilabial, Manner.nasal, Voiced.pos, 'm')
-n  = Consonant(Place.alveolar, Manner.nasal, Voiced.pos, 'n')
-n0 = Consonant(Place.alveolar, Manner.nasal, Voiced.neg, 'n̥')
-ng = Consonant(Place.velar, Manner.nasal, Voiced.pos, 'ŋ')
-
-# plosives
-p  = Consonant(Place.bilabial, Manner.stop, Voiced.neg, 'p')
-b  = Consonant(Place.bilabial, Manner.stop, Voiced.pos, 'b')
-t  = Consonant(Place.alveolar, Manner.stop, Voiced.neg, 't')
-d  = Consonant(Place.alveolar, Manner.stop, Voiced.pos, 'd')
-k  = Consonant(Place.velar, Manner.stop, Voiced.neg, 'k')
-g  = Consonant(Place.velar, Manner.stop, Voiced.pos, 'g')
-
-# affricates
-tsh = Consonant(Place.post_alveolar, Manner.affricate, Voiced.neg, 't͡ʃ')
-dsh = Consonant(Place.post_alveolar, Manner.affricate, Voiced.pos, 'd͡ʒ')
-
-# fricatives
-f  = Consonant(Place.bilabial, Manner.fricative, Voiced.neg, 'f')
-v  = Consonant(Place.bilabial, Manner.fricative, Voiced.pos, 'v')
-th = Consonant(Place.dental, Manner.fricative, Voiced.neg, 'θ')
-dh = Consonant(Place.dental, Manner.fricative, Voiced.pos, 'ð')
-s  = Consonant(Place.alveolar, Manner.fricative, Voiced.neg, 's')
-z  = Consonant(Place.alveolar, Manner.fricative, Voiced.pos, 'z')
-sh = Consonant(Place.post_alveolar, Manner.fricative, Voiced.neg, 'ʃ')
-ch = Consonant(Place.palatal, Manner.fricative, Voiced.neg, 'ç')
-x  = Consonant(Place.velar, Manner.fricative, Voiced.neg, 'x')
-y  = Consonant(Place.velar, Manner.fricative, Voiced.pos, 'ɣ')
-h  = Consonant(Place.glottal, Manner.fricative, Voiced.neg, 'h')
-
-# approximants
-l  = Consonant(Place.alveolar, Manner.approximant, Voiced.pos, 'l')
-l0 = Consonant(Place.alveolar, Manner.approximant, Voiced.neg, 'l̥')
-j  = Consonant(Place.palatal, Manner.approximant, Voiced.pos, 'j')
-w  = Consonant(Place.velar, Manner.approximant, Voiced.pos, 'w')
-w0 = Consonant(Place.velar, Manner.approximant, Voiced.neg, 'w')
-
-# rhotics
-r  = Consonant(Place.alveolar, Manner.approximant, Voiced.pos, 'r')
-r0 = Consonant(Place.alveolar, Manner.approximant, Voiced.neg, 'r̥')	
-
-
-### The Vowels
-
-# monophongs
-i  = Vowel(Height.close, Backness.front, Roundedness.neg, Length.short, 'i')
-i_long = i.lengthen()
-y  = Vowel(Height.close, Backness.front, Roundedness.pos, Length.short, 'y')
-y_long = y.lengthen()
-u  = Vowel(Height.close, Backness.back, Roundedness.pos, Length.short, 'u')
-u_long = u.lengthen()
-e  = Vowel(Height.mid, Backness.front, Roundedness.neg, Length.short, 'e')
-e_long = e.lengthen()
-oe = Vowel(Height.mid, Backness.front, Roundedness.pos, Length.short, 'ø')
-oe_long = oe.lengthen()
-o  = Vowel(Height.mid, Backness.back, Roundedness.pos, Length.short, 'o')
-o_long = o.lengthen()
-ae = Vowel(Height.open, Backness.front, Roundedness.neg, Length.short, 'æ')
-ae_long = ae.lengthen()
-a  = Vowel(Height.open, Backness.back, Roundedness.neg, Length.short, 'ɑ')
-a_long = a.lengthen()
-
-# diphthongs
-aea = ae + a
-ae_long_a = ae_long + a
-eo = e + o
-e_long_o = e_long + o
-iu = i + u
-i_long_u = i_long + u
-
-
-consonants = [
-	m, n, n0, ng,
-	p, b, t, d, k, g,
-	tsh, dsh,
-	f, v, th, dh, s, z, sh, ch, x, y, h,
-	l, l0, j, w, w0,
-	r, r0
-]
-
-vowels = [
-	i, i_long, y, y_long, u, u_long,
-	e, e_long, oe, oe_long, o, o_long,
-	ae, ae_long, a, a_long
-]
-
-diphthongs = [
-	aea, ae_long_a, eo, e_long_o, iu, i_long_u
-]
-
-sound_inventory = consonants + vowels + diphthongs
-
-# these are the UNCONDITIONED sounds of the letters.
-alphabet = {
-	'a' : a,
-	'ā' : a_long,
-	'æ' : ae,
-	'ǣ' : ae_long,
-	'b' : b,
-	'c' : k,
-	'ċ' : tsh,
-	'd' : d,
-	'ð' : dh,
-	'e' : e,
-	'ē' : e_long,
-	'f' : f,
-	'g' : g,
-	'ġ' : j,
-	'h' : h,
-	'i' : i,
-	'ī' : i_long,
-	'l' : l,
-	'm' : m,
-	'n' : n,
-	'o' : o,
-	'ō' : o_long,
-	'p' : p,
-	'r' : r,
-	's' : s,
-	't' : t,
-	'u' : u,
-	'ū' : u_long,
-	'w' : w,
-	'x' : x,
-	'y' : y,
-	'ȳ' : y_long,
-	'þ' : th
-}
-
-diphthongs_ipa = {
-	'ea' : aea,
-	'ēa' : ae_long_a,
-	'ie' : i,
-	'īe' : i_long,
-	'eo' : eo,
-	'ēo' : e_long_o,
-	'io' : iu,
-	'īo' : i_long_u
-}
-
-digraphs_ipa = {
-	'cg' : dsh,
-	'ng' : ng,
-	'sc' : sh
-}
-
-oe = Orthophonology(sound_inventory, alphabet, diphthongs_ipa, digraphs_ipa)
-
-<<<<<<< HEAD
-# intervocalic fricatives are voiced
-oe.add_rule( f // s // th >> Voiced.pos | Consonantal.neg - Consonantal.neg )
-
-
-# /k/ is palatized in specific environments
-# but not in front of /ae/
-
-#oe.add_rule( k >> k | ANY - ae )
-=======
-# Some intervocalic fricatives are voiced
-oe.add_rule(f // s // th >> Voiced.pos | Consonantal.neg - Consonantal.neg)
-
-# /k/ is palatized in specific environments
-# but not before /ae/
-oe.add_rule( k >> k | ANY - ae)
-
->>>>>>> 80eb2d65
-oe << PhonologicalRule(
-	condition = lambda before, target, after:
-		target == k and
-		(after != ae) and 
-		(Backness.front <= after or \
-			(i == before and (after is None or not Backness.back <= after))),
-	action = lambda _: tsh)
-
-# palatization of /g/
-oe << PhonologicalRule(
-	condition = lambda before, target, after:
-		g == target and
-		(Backness.front <= after or (Backness.front <= before and not (Backness.back <= after))),
-	action = lambda _ : j)
-
-oe.rules.extend([
-	# /g/ is fricativized when intervocalic
-	g >> y | Consonantal.neg - Consonantal.neg,
-	g >> y | Voiced.pos - Voiced.pos,
-
-	# word-initial h is just /h/
-	h >> h | W - ANY,
-
-	# /h/ is palatized after a front vowel
-	h >> ch | Backness.front - ANY,
-
-	# elsewhere for h
-	h >> x,
-
-	# 'sc' is *not* a digraph after a back vowel
-	sh >> [s, k] | Backness.back - ANY,
-
-	# certain dipthongs are digraphs marking palatization after palatized consonants
-	aea // eo // iu >> e | Place.palatal - ANY
-	])
-
-
-
-OldEnglishOrthophonology = oe
-
+"""
+Sources:
+- https://en.wikipedia.org/wiki/Old_English_phonology
+- https://ealdaenglisc.wordpress.com/old-english-lessons/lesson-0-alphabet-and-pronunciation/
+"""
+
+from cltk.phonology.orthophonology import *
+
+__author__ = ["John Stewart <johnstewart@aya.yale.edu>"]
+
+
+### The Consonants
+
+# nasals
+m  = Consonant(Place.bilabial, Manner.nasal, Voiced.pos, 'm')
+n  = Consonant(Place.alveolar, Manner.nasal, Voiced.pos, 'n')
+n0 = Consonant(Place.alveolar, Manner.nasal, Voiced.neg, 'n̥')
+ng = Consonant(Place.velar, Manner.nasal, Voiced.pos, 'ŋ')
+
+# plosives
+p  = Consonant(Place.bilabial, Manner.stop, Voiced.neg, 'p')
+b  = Consonant(Place.bilabial, Manner.stop, Voiced.pos, 'b')
+t  = Consonant(Place.alveolar, Manner.stop, Voiced.neg, 't')
+d  = Consonant(Place.alveolar, Manner.stop, Voiced.pos, 'd')
+k  = Consonant(Place.velar, Manner.stop, Voiced.neg, 'k')
+g  = Consonant(Place.velar, Manner.stop, Voiced.pos, 'g')
+
+# affricates
+tsh = Consonant(Place.post_alveolar, Manner.affricate, Voiced.neg, 't͡ʃ')
+dsh = Consonant(Place.post_alveolar, Manner.affricate, Voiced.pos, 'd͡ʒ')
+
+# fricatives
+f  = Consonant(Place.bilabial, Manner.fricative, Voiced.neg, 'f')
+v  = Consonant(Place.bilabial, Manner.fricative, Voiced.pos, 'v')
+th = Consonant(Place.dental, Manner.fricative, Voiced.neg, 'θ')
+dh = Consonant(Place.dental, Manner.fricative, Voiced.pos, 'ð')
+s  = Consonant(Place.alveolar, Manner.fricative, Voiced.neg, 's')
+z  = Consonant(Place.alveolar, Manner.fricative, Voiced.pos, 'z')
+sh = Consonant(Place.post_alveolar, Manner.fricative, Voiced.neg, 'ʃ')
+ch = Consonant(Place.palatal, Manner.fricative, Voiced.neg, 'ç')
+x  = Consonant(Place.velar, Manner.fricative, Voiced.neg, 'x')
+y  = Consonant(Place.velar, Manner.fricative, Voiced.pos, 'ɣ')
+h  = Consonant(Place.glottal, Manner.fricative, Voiced.neg, 'h')
+
+# approximants
+l  = Consonant(Place.alveolar, Manner.approximant, Voiced.pos, 'l')
+l0 = Consonant(Place.alveolar, Manner.approximant, Voiced.neg, 'l̥')
+j  = Consonant(Place.palatal, Manner.approximant, Voiced.pos, 'j')
+w  = Consonant(Place.velar, Manner.approximant, Voiced.pos, 'w')
+w0 = Consonant(Place.velar, Manner.approximant, Voiced.neg, 'w')
+
+# rhotics
+r  = Consonant(Place.alveolar, Manner.approximant, Voiced.pos, 'r')
+r0 = Consonant(Place.alveolar, Manner.approximant, Voiced.neg, 'r̥')	
+
+
+### The Vowels
+
+# monophongs
+i  = Vowel(Height.close, Backness.front, Roundedness.neg, Length.short, 'i')
+i_long = i.lengthen()
+y  = Vowel(Height.close, Backness.front, Roundedness.pos, Length.short, 'y')
+y_long = y.lengthen()
+u  = Vowel(Height.close, Backness.back, Roundedness.pos, Length.short, 'u')
+u_long = u.lengthen()
+e  = Vowel(Height.mid, Backness.front, Roundedness.neg, Length.short, 'e')
+e_long = e.lengthen()
+oe = Vowel(Height.mid, Backness.front, Roundedness.pos, Length.short, 'ø')
+oe_long = oe.lengthen()
+o  = Vowel(Height.mid, Backness.back, Roundedness.pos, Length.short, 'o')
+o_long = o.lengthen()
+ae = Vowel(Height.open, Backness.front, Roundedness.neg, Length.short, 'æ')
+ae_long = ae.lengthen()
+a  = Vowel(Height.open, Backness.back, Roundedness.neg, Length.short, 'ɑ')
+a_long = a.lengthen()
+
+# diphthongs
+aea = ae + a
+ae_long_a = ae_long + a
+eo = e + o
+e_long_o = e_long + o
+iu = i + u
+i_long_u = i_long + u
+
+
+consonants = [
+	m, n, n0, ng,
+	p, b, t, d, k, g,
+	tsh, dsh,
+	f, v, th, dh, s, z, sh, ch, x, y, h,
+	l, l0, j, w, w0,
+	r, r0
+]
+
+vowels = [
+	i, i_long, y, y_long, u, u_long,
+	e, e_long, oe, oe_long, o, o_long,
+	ae, ae_long, a, a_long
+]
+
+diphthongs = [
+	aea, ae_long_a, eo, e_long_o, iu, i_long_u
+]
+
+sound_inventory = consonants + vowels + diphthongs
+
+# these are the UNCONDITIONED sounds of the letters.
+alphabet = {
+	'a' : a,
+	'ā' : a_long,
+	'æ' : ae,
+	'ǣ' : ae_long,
+	'b' : b,
+	'c' : k,
+	'ċ' : tsh,
+	'd' : d,
+	'ð' : dh,
+	'e' : e,
+	'ē' : e_long,
+	'f' : f,
+	'g' : g,
+	'ġ' : j,
+	'h' : h,
+	'i' : i,
+	'ī' : i_long,
+	'l' : l,
+	'm' : m,
+	'n' : n,
+	'o' : o,
+	'ō' : o_long,
+	'p' : p,
+	'r' : r,
+	's' : s,
+	't' : t,
+	'u' : u,
+	'ū' : u_long,
+	'w' : w,
+	'x' : x,
+	'y' : y,
+	'ȳ' : y_long,
+	'þ' : th
+}
+
+diphthongs_ipa = {
+	'ea' : aea,
+	'ēa' : ae_long_a,
+	'ie' : i,
+	'īe' : i_long,
+	'eo' : eo,
+	'ēo' : e_long_o,
+	'io' : iu,
+	'īo' : i_long_u
+}
+
+digraphs_ipa = {
+	'cg' : dsh,
+	'ng' : ng,
+	'sc' : sh
+}
+
+oe = Orthophonology(sound_inventory, alphabet, diphthongs_ipa, digraphs_ipa)
+
+# intervocalic fricatives are voiced
+oe.add_rule( f // s // th >> Voiced.pos | Consonantal.neg - Consonantal.neg )
+
+
+# /k/ is palatized in specific environments
+# but not in front of /ae/
+
+oe.add_rule( k >> k | ANY - ae )
+
+oe << PhonologicalRule(
+	condition = lambda before, target, after:
+		target == k and
+		(after != ae) and 
+		(Backness.front <= after or \
+			(i == before and (after is None or not Backness.back <= after))),
+	action = lambda _: tsh)
+
+# palatization of /g/
+oe << PhonologicalRule(
+	condition = lambda before, target, after:
+		g == target and
+		(Backness.front <= after or (Backness.front <= before and not (Backness.back <= after))),
+	action = lambda _ : j)
+
+oe.rules.extend([
+	# /g/ is fricativized when intervocalic
+	g >> y | Consonantal.neg - Consonantal.neg,
+	g >> y | Voiced.pos - Voiced.pos,
+
+	# word-initial h is just /h/
+	h >> h | W - ANY,
+
+	# /h/ is palatized after a front vowel
+	h >> ch | Backness.front - ANY,
+
+	# elsewhere for h
+	h >> x,
+
+	# 'sc' is *not* a digraph after a back vowel
+	sh >> [s, k] | Backness.back - ANY,
+
+	# certain dipthongs are digraphs marking palatization after palatized consonants
+	aea // eo // iu >> e | Place.palatal - ANY
+	])
+
+
+
+OldEnglishOrthophonology = oe
+